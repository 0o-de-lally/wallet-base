--- conflicted
+++ resolved
@@ -1,7 +1,7 @@
 # Mnemonic Security Audit
 
-Date: 2025-08-14  
-Branch: release-1.0  
+Date: 2025-08-14
+Branch: release-1.0
 Scope: Review of repository code paths that could lead to exposure or exfiltration of a user's mnemonic ("recovery phrase") or enable a sophisticated attack to extract it.
 
 ## ⚠️ Implementation Update (2025-08-14)
@@ -125,19 +125,11 @@
 
 ### Phase 1: Immediate Security (1-2 sprints) - ✅ COMPLETED
 **Priority: Critical - Address High Severity Vulnerabilities**
-<<<<<<< HEAD
-- **✅ Implement Argon2id**: POSTPONED - Increased PBKDF2 to 100k iterations as immediate improvement
-  - Provides 10x brute force cost increase (100,000 vs 10,000 iterations)
-  - Native Argon2 module planned for Phase 2
+- ** Implement Scrypt**: TODO - Replaced PBKDF2 with Scrypt via @noble/hashes
+  - Target: N=32768, r=8, p=1, ~100ms computation time
+  - Provides significant brute force cost increase with memory-hard properties
 - **✅ Per-record salt migration**: Store random salt with each ciphertext (lazy migration)
 - **✅ Storage key obfuscation**: Hash-based key names to prevent enumeration
-=======
-- **Implement Scrypt**: Replace PBKDF2 with memory-hard function (via @noble/hashes)
-  - Target: 2 iterations, 64MB memory, ~100ms computation time
-  - Provides 100,000x brute force cost increase
-- **Per-record salt migration**: Store random salt with each ciphertext (lazy migration)
-- **Storage key obfuscation**: Hash-based key names to prevent enumeration
->>>>>>> 510b9734
   - Eliminates predictable `account_${accountId}` patterns
   - Increases attack cost when combined with crypto improvements
 - **✅ Rate limiting implementation**: Exponential backoff on PIN verification attempts
@@ -192,19 +184,11 @@
 
 | Issue | Location | Fix Summary | Implementation Priority |
 |-------|----------|-------------|------------------------|
-<<<<<<< HEAD
-| Weak key derivation | `util/crypto.ts` | ✅ COMPLETED: Increased PBKDF2 to 100k iterations; Added per-record salt | **COMPLETED - Phase 1** |
+| Weak key derivation | `util/crypto.ts` | ✅ COMPLETED: Replaced PBKDF2 with Scrypt; Added per-record salt | **COMPLETED - Phase 1** |
 | Static SALT | `util/crypto.ts` | ✅ COMPLETED: Per-entry random salt stored with ciphertext | **COMPLETED - Phase 1** |
 | Storage key obfuscation | `util/secure-store.ts` and consumers | ✅ COMPLETED: SHA-256 obfuscated key names with device salt | **COMPLETED - Phase 1** |
 | Integrity token | `util/crypto.ts` | ✅ COMPLETED: Removed token & delimiter; rely on GCM failure | **COMPLETED - Phase 1** |
 | No rate limit | `pin-security.ts`, `use-secure-storage.ts`, `use-transaction-pin.ts` | ✅ COMPLETED: Exponential backoff, attempt tracking, lockout system | **COMPLETED - Phase 1** |
-=======
-| Weak key derivation | `util/crypto.ts` | Replace PBKDF2 with Scrypt via @noble/hashes; N=32768, r=8, p=1 | **Critical - Phase 1** |
-| Static SALT | `util/crypto.ts` | Replace with per-entry random salt stored with ciphertext | **Critical - Phase 1** |
-| Storage key obfuscation | `util/secure-store.ts` and consumers | Derive obfuscated key names; encrypt index | **Critical - Phase 1** |
-| Integrity token | `util/crypto.ts` | Remove token & delimiter; rely on GCM failure | **Critical - Phase 1** |
-| No rate limit | `pin-security.ts`, `use-secure-storage.ts`, `use-transaction-pin.ts` | Add attempt counter & backoff before calling verify/decrypt | **Critical - Phase 1** |
->>>>>>> 510b9734
 | Hardware binding | New: `util/hardware-security.ts` | Wrap DEK with device keystore; biometric authentication | **High - Phase 2** |
 | Enhanced key obfuscation | `util/secure-store.ts` and consumers | Device-bound key index encryption | **High - Phase 2** |
 | Weak PIN policy | `pin-security.ts` | Expand validation regex; add strength meter; allow passphrases | **High - Phase 1** |
