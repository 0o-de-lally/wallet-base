{
  "name": "wallet-test",
  "main": "expo-router/entry",
  "version": "1.0.0",
  "scripts": {
    "start": "bun install && expo start --clear",
    "android": "expo run:android",
    "emulator": "emulator -avd $(emulator -list-avds | head -n 1)",
    "e2e": "bun ./testing/e2e-harness.ts",
    "lint": "bun lint:tsc && bun lint:eslint && bun lint:unused",
    "lint:eslint": "eslint . --ext .js,.jsx,.ts,.tsx",
    "lint:tsc": "bunx tsc --noEmit",
    "lint:unused": "bunx ts-prune --ignore '.tsx:' | tee /dev/stderr | (! grep -q .)",
    "lint:fix": "eslint . --ext .js,.jsx,.ts,.tsx --fix",
    "format": "prettier --check \"**/*.{ts,tsx}\"",
    "format:fix": "prettier --write \"**/*.{ts,tsx}\"",
    "fix": "bun format:fix && bun lint:fix",
    "ios": "expo run:ios"
  },
  "dependencies": {
    "@expo/config-plugins": "~10.1.1",
    "@legendapp/state": "^2.1.15",
    "@noble/ciphers": "^1.3.0",
    "@noble/hashes": "^1.8.0",
    "@react-native-async-storage/async-storage": "2.1.2",
    "buffer": "^6.0.3",
<<<<<<< HEAD
    "expo": "53.0.19",
    "expo-dev-client": "~5.2.4",
=======
    "expo-clipboard": "~7.1.5",
>>>>>>> ee814562
    "expo-local-authentication": "~16.0.5",
    "expo-router": "~5.1.3",
    "expo-secure-store": "^14.2.3",
    "open-libra-sdk": "^1.1.4",
    "react": "19.0.0",
    "react-native": "0.79.5",
    "react-native-get-random-values": "^1.11.0",
    "react-native-safe-area-context": "5.4.0",
    "react-native-screens": "^4.11.1",
    "react-native-svg": "15.11.2"
  },
  "devDependencies": {
    "@eslint/js": "^9.27.0",
    "@types/bun": "latest",
    "@types/react": "~19.0.14",
    "eslint": "^9.27.0",
    "eslint-plugin-react": "^7.37.5",
<<<<<<< HEAD
=======
    "expo": "53.0.18",
>>>>>>> ee814562
    "globals": "^16.2.0",
    "prettier": "^3.5.3",
    "typescript": "~5.8.3",
    "typescript-eslint": "^8.33.0"
  },
  "private": true,
  "expo": {
    "doctor": {
      "reactNativeDirectoryCheck": {
        "listUnknownPackages": false
      }
    }
  },
  "packageManager": "yarn@1.22.22+sha512.a6b2f7906b721bba3d67d4aff083df04dad64c399707841b7acf00f6b133b7ac24255f2652fa22ae3534329dc6180534e98d17432037ff6fd140556e2bb3137e",
  "resolutions": {
    "@expo/config-plugins": "10.1.2"
  }
}<|MERGE_RESOLUTION|>--- conflicted
+++ resolved
@@ -24,12 +24,8 @@
     "@noble/hashes": "^1.8.0",
     "@react-native-async-storage/async-storage": "2.1.2",
     "buffer": "^6.0.3",
-<<<<<<< HEAD
     "expo": "53.0.19",
     "expo-dev-client": "~5.2.4",
-=======
-    "expo-clipboard": "~7.1.5",
->>>>>>> ee814562
     "expo-local-authentication": "~16.0.5",
     "expo-router": "~5.1.3",
     "expo-secure-store": "^14.2.3",
@@ -47,10 +43,6 @@
     "@types/react": "~19.0.14",
     "eslint": "^9.27.0",
     "eslint-plugin-react": "^7.37.5",
-<<<<<<< HEAD
-=======
-    "expo": "53.0.18",
->>>>>>> ee814562
     "globals": "^16.2.0",
     "prettier": "^3.5.3",
     "typescript": "~5.8.3",
