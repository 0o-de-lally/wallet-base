--- conflicted
+++ resolved
@@ -13,13 +13,9 @@
   CompleteStep,
 } from "./onboarding";
 
-<<<<<<< HEAD
 // Transaction components
 export { HistoricalTransactions } from "./transaction/HistoricalTransactions";
-
 // Profile components
 export { AccountStateStatus } from "./profile/AccountStateStatus";
-=======
 // Transaction exports
-export { TransactionHub } from "./transaction/TransactionHub";
->>>>>>> d829e441
+export { TransactionHub } from "./transaction/TransactionHub";