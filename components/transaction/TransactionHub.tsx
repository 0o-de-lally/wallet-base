import "buffer"; // Ensure Buffer is available globally
import React, { useState, useEffect, useCallback, memo } from "react";
import { ScrollView, Text, View } from "react-native";
import { styles } from "../../styles/styles";
import { useModal } from "../../context/ModalContext";
import { useTransactionPin } from "../../hooks/use-transaction-pin";
import { appConfig, type AccountState } from "../../util/app-config-store";
import { type AccountAddress } from "open-libra-sdk";
import { shortenAddress } from "../../util/format-utils";
import { TransferForm } from "./components/TransferForm";
<<<<<<< HEAD
import { VouchForm } from "./components/VouchForm";
import { AdminTransactions } from "./components/AdminTransactions";
=======
import { V8Migration } from "./components/V8Migration";
>>>>>>> ed14da06
import { TransactionPinModal } from "./components/TransactionPinModal";
import { useTransactionExecutor } from "./components/TransactionExecutor";

interface TransactionHubProps {
  accountId: string;
  profileName: string;
}

interface TransferData {
  to: AccountAddress;
  amount: number;
}

interface VouchData {
  recipient: AccountAddress;
}

export const TransactionHub = memo(
  ({ accountId, profileName }: TransactionHubProps) => {
    const [account, setAccount] = useState<AccountState | null>(null);
    const [isLoading, setIsLoading] = useState(true);

    // Transaction state
    const [isTransferLoading, setIsTransferLoading] = useState(false);
<<<<<<< HEAD
    const [isAdminLoading, setIsAdminLoading] = useState(false);
    const [isVouchLoading, setIsVouchLoading] = useState(false);
=======
    const [isMigrationLoading, setIsMigrationLoading] = useState(false);
>>>>>>> ed14da06

    // Operation state
    const [currentOperation, setCurrentOperation] = useState<
      "transfer" | "v8_rejoin" | "vouch" | null
    >(null);
    const [pendingTransferData, setPendingTransferData] =
      useState<TransferData | null>(null);
    const [pendingVouchData, setPendingVouchData] = useState<VouchData | null>(
      null,
    );

    const { showAlert } = useModal();

    // Transaction executor
<<<<<<< HEAD
    const { executeTransfer, executeV8Rejoin, executeVouch } =
      useTransactionExecutor({
        account: account!,
        accountId,
        showAlert,
        onTransferComplete: useCallback(() => {
          setPendingTransferData(null);
          setCurrentOperation(null);
        }, []),
        onAdminTransactionComplete: useCallback(() => {
          setCurrentOperation(null);
        }, []),
        onVouchComplete: useCallback(() => {
          setPendingVouchData(null);
          setCurrentOperation(null);
        }, []),
      });
=======
    const { executeTransfer, executeV8Rejoin } = useTransactionExecutor({
      account: account!,
      accountId,
      showAlert,
      onTransferComplete: useCallback(() => {
        setPendingTransferData(null);
        setCurrentOperation(null);
      }, []),
      onAdminTransactionComplete: useCallback(() => {
        setCurrentOperation(null);
        // Reload account data after successful migration
        // to update the V8 authorization status
      }, []),
    });
>>>>>>> ed14da06

    // Handle mnemonic retrieval for transactions
    const handleMnemonicRetrieved = useCallback(
      (mnemonic: string) => {
        if (currentOperation === "transfer" && pendingTransferData) {
          executeTransfer(
            mnemonic,
            pendingTransferData,
            setIsTransferLoading,
            () => {},
          );
        } else if (currentOperation === "v8_rejoin") {
<<<<<<< HEAD
          executeV8Rejoin(mnemonic, setIsAdminLoading, () => {});
        } else if (currentOperation === "vouch" && pendingVouchData) {
          executeVouch(mnemonic, pendingVouchData, setIsVouchLoading, () => {});
=======
          executeV8Rejoin(mnemonic, setIsMigrationLoading, () => {});
>>>>>>> ed14da06
        }
      },
      [
        currentOperation,
        pendingTransferData,
        pendingVouchData,
        executeTransfer,
        executeV8Rejoin,
        executeVouch,
      ],
    );

    const {
      pinModalVisible,
      isLoading: isPinLoading,
      requestMnemonicWithPin,
      handlePinSubmit,
      closePinModal,
    } = useTransactionPin({
      accountId,
      onMnemonicRetrieved: handleMnemonicRetrieved,
    });

    // Load account data
    useEffect(() => {
      const loadAccount = async () => {
        try {
          const profiles = appConfig.profiles.get();
          const profile = profiles[profileName];

          if (!profile) {
            console.error(`Profile '${profileName}' not found`);
            return;
          }

          const foundAccount = profile.accounts.find(
            (acc) => acc.id === accountId,
          );
          if (foundAccount) {
            setAccount(foundAccount);
          } else {
            console.error(
              `Account with ID '${accountId}' not found in profile '${profileName}'`,
            );
          }
        } catch (error) {
          console.error("Error loading account:", error);
        } finally {
          setIsLoading(false);
        }
      };

      loadAccount();
    }, [accountId, profileName]);

    // Handle mnemonic requests from components
    const handleRequestMnemonic = useCallback(
      (
        operation: "transfer" | "v8_rejoin" | "vouch",
        data?: TransferData | VouchData,
      ) => {
        setCurrentOperation(operation);
        if (operation === "transfer" && data && "to" in data) {
          setPendingTransferData(data as TransferData);
        } else if (operation === "vouch" && data && "recipient" in data) {
          setPendingVouchData(data as VouchData);
        }
        requestMnemonicWithPin();
      },
      [requestMnemonicWithPin],
    );

    // Clear all operations
    const handleClearAll = useCallback(() => {
      setPendingTransferData(null);
      setPendingVouchData(null);
      setCurrentOperation(null);
    }, []);

    if (isLoading || !account) {
      return (
        <ScrollView
          style={styles.container}
          contentContainerStyle={styles.scrollContent}
          keyboardShouldPersistTaps="handled"
        >
          <Text style={styles.resultValue}>Loading account details...</Text>
        </ScrollView>
      );
    }

    return (
      <ScrollView
        style={styles.container}
        contentContainerStyle={styles.scrollContent}
        keyboardShouldPersistTaps="handled"
      >
        <View style={[styles.inputContainer, { marginBottom: 20 }]}>
          <Text style={[styles.label, { fontSize: 18, fontWeight: "bold" }]}>
            0x{shortenAddress(account.account_address)} {account.nickname}
          </Text>
        </View>

<<<<<<< HEAD
        <TransferForm
          account={account}
          accountId={accountId}
          onRequestMnemonic={handleRequestMnemonic}
          showAlert={showAlert}
          isLoading={isTransferLoading}
          onClearForm={handleClearAll}
          isV8Authorized={account.is_v8_authorized !== false}
        />

        <VouchForm
          account={account}
          accountId={accountId}
          onRequestMnemonic={handleRequestMnemonic}
          showAlert={showAlert}
          isLoading={isVouchLoading}
          onClearForm={handleClearAll}
          isV8Authorized={account.is_v8_authorized !== false}
        />

        <AdminTransactions
          account={account}
          accountId={accountId}
          onRequestMnemonic={handleRequestMnemonic}
          showAlert={showAlert}
          isLoading={isAdminLoading}
          isV8Authorized={account.is_v8_authorized !== false}
        />
=======
        {/* Only show TransferForm for V8-authorized accounts */}
        {account.is_v8_authorized !== false && (
          <TransferForm
            account={account}
            accountId={accountId}
            onRequestMnemonic={handleRequestMnemonic}
            showAlert={showAlert}
            isLoading={isTransferLoading}
            onClearForm={handleClearAll}
          />
        )}

        {/* Only show V8Migration component for non-V8 authorized accounts */}
        {account.is_v8_authorized === false && (
          <V8Migration
            account={account}
            accountId={accountId}
            onRequestMnemonic={handleRequestMnemonic}
            showAlert={showAlert}
            isLoading={isMigrationLoading}
          />
        )}
>>>>>>> ed14da06

        <TransactionPinModal
          visible={pinModalVisible}
          onClose={closePinModal}
          onPinSubmit={handlePinSubmit}
          isLoading={isPinLoading}
          operationType={currentOperation}
        />
      </ScrollView>
    );
  },
);

TransactionHub.displayName = "TransactionHub";<|MERGE_RESOLUTION|>--- conflicted
+++ resolved
@@ -8,12 +8,8 @@
 import { type AccountAddress } from "open-libra-sdk";
 import { shortenAddress } from "../../util/format-utils";
 import { TransferForm } from "./components/TransferForm";
-<<<<<<< HEAD
 import { VouchForm } from "./components/VouchForm";
-import { AdminTransactions } from "./components/AdminTransactions";
-=======
 import { V8Migration } from "./components/V8Migration";
->>>>>>> ed14da06
 import { TransactionPinModal } from "./components/TransactionPinModal";
 import { useTransactionExecutor } from "./components/TransactionExecutor";
 
@@ -38,12 +34,8 @@
 
     // Transaction state
     const [isTransferLoading, setIsTransferLoading] = useState(false);
-<<<<<<< HEAD
-    const [isAdminLoading, setIsAdminLoading] = useState(false);
+    const [isMigrationLoading, setIsMigrationLoading] = useState(false);
     const [isVouchLoading, setIsVouchLoading] = useState(false);
-=======
-    const [isMigrationLoading, setIsMigrationLoading] = useState(false);
->>>>>>> ed14da06
 
     // Operation state
     const [currentOperation, setCurrentOperation] = useState<
@@ -58,7 +50,6 @@
     const { showAlert } = useModal();
 
     // Transaction executor
-<<<<<<< HEAD
     const { executeTransfer, executeV8Rejoin, executeVouch } =
       useTransactionExecutor({
         account: account!,
@@ -70,28 +61,14 @@
         }, []),
         onAdminTransactionComplete: useCallback(() => {
           setCurrentOperation(null);
+          // Reload account data after successful migration
+          // to update the V8 authorization status
         }, []),
         onVouchComplete: useCallback(() => {
           setPendingVouchData(null);
           setCurrentOperation(null);
         }, []),
       });
-=======
-    const { executeTransfer, executeV8Rejoin } = useTransactionExecutor({
-      account: account!,
-      accountId,
-      showAlert,
-      onTransferComplete: useCallback(() => {
-        setPendingTransferData(null);
-        setCurrentOperation(null);
-      }, []),
-      onAdminTransactionComplete: useCallback(() => {
-        setCurrentOperation(null);
-        // Reload account data after successful migration
-        // to update the V8 authorization status
-      }, []),
-    });
->>>>>>> ed14da06
 
     // Handle mnemonic retrieval for transactions
     const handleMnemonicRetrieved = useCallback(
@@ -104,13 +81,9 @@
             () => {},
           );
         } else if (currentOperation === "v8_rejoin") {
-<<<<<<< HEAD
-          executeV8Rejoin(mnemonic, setIsAdminLoading, () => {});
+          executeV8Rejoin(mnemonic, setIsMigrationLoading, () => {});
         } else if (currentOperation === "vouch" && pendingVouchData) {
           executeVouch(mnemonic, pendingVouchData, setIsVouchLoading, () => {});
-=======
-          executeV8Rejoin(mnemonic, setIsMigrationLoading, () => {});
->>>>>>> ed14da06
         }
       },
       [
@@ -214,46 +187,27 @@
           </Text>
         </View>
 
-<<<<<<< HEAD
-        <TransferForm
-          account={account}
-          accountId={accountId}
-          onRequestMnemonic={handleRequestMnemonic}
-          showAlert={showAlert}
-          isLoading={isTransferLoading}
-          onClearForm={handleClearAll}
-          isV8Authorized={account.is_v8_authorized !== false}
-        />
-
-        <VouchForm
-          account={account}
-          accountId={accountId}
-          onRequestMnemonic={handleRequestMnemonic}
-          showAlert={showAlert}
-          isLoading={isVouchLoading}
-          onClearForm={handleClearAll}
-          isV8Authorized={account.is_v8_authorized !== false}
-        />
-
-        <AdminTransactions
-          account={account}
-          accountId={accountId}
-          onRequestMnemonic={handleRequestMnemonic}
-          showAlert={showAlert}
-          isLoading={isAdminLoading}
-          isV8Authorized={account.is_v8_authorized !== false}
-        />
-=======
-        {/* Only show TransferForm for V8-authorized accounts */}
+        {/* Show TransferForm and VouchForm for V8-authorized accounts */}
         {account.is_v8_authorized !== false && (
-          <TransferForm
-            account={account}
-            accountId={accountId}
-            onRequestMnemonic={handleRequestMnemonic}
-            showAlert={showAlert}
-            isLoading={isTransferLoading}
-            onClearForm={handleClearAll}
-          />
+          <>
+            <TransferForm
+              account={account}
+              accountId={accountId}
+              onRequestMnemonic={handleRequestMnemonic}
+              showAlert={showAlert}
+              isLoading={isTransferLoading}
+              onClearForm={handleClearAll}
+            />
+
+            <VouchForm
+              account={account}
+              accountId={accountId}
+              onRequestMnemonic={handleRequestMnemonic}
+              showAlert={showAlert}
+              isLoading={isVouchLoading}
+              onClearForm={handleClearAll}
+            />
+          </>
         )}
 
         {/* Only show V8Migration component for non-V8 authorized accounts */}
@@ -266,7 +220,6 @@
             isLoading={isMigrationLoading}
           />
         )}
->>>>>>> ed14da06
 
         <TransactionPinModal
           visible={pinModalVisible}
