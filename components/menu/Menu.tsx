--- conflicted
+++ resolved
@@ -155,61 +155,6 @@
             </SectionContainer>
           )}
 
-<<<<<<< HEAD
-        {/* Developer Tools */}
-        <SectionContainer title="Developer Tools">
-          <ActionButton
-            text="Libra SDK Test"
-            onPress={() => navigateToScreen("/libra-test")}
-            accessibilityLabel="Test Libra SDK functionality"
-          />
-          <ActionButton
-            text="Reset App State"
-            onPress={() => {
-              showConfirmation(
-                "Reset App State",
-                "This will clear all profiles, accounts, and PIN data. Are you sure?",
-                () => {
-                  resetAppToFirstTimeUser();
-                  showAlert(
-                    "Success",
-                    "App state has been reset. You'll see the onboarding wizard on next refresh.",
-                  );
-                },
-                "Reset",
-                true,
-              );
-            }}
-            style={{ marginTop: 10 }}
-            accessibilityLabel="Reset app to first-time user state"
-          />
-          <ActionButton
-            text="Log App State"
-            onPress={() => {
-              logAppState();
-              showAlert(
-                "Debug",
-                "App state has been logged to console. Check your development tools.",
-              );
-            }}
-            style={{ marginTop: 10 }}
-            accessibilityLabel="Log current app state to console"
-          />
-          <ActionButton
-            text="Error Logs"
-            onPress={() => {
-              router.navigate("./error-logs");
-            }}
-            style={{ marginTop: 10 }}
-            accessibilityLabel="View application error logs"
-          />
-          <ActionButton
-            text="LibraClient Config"
-            onPress={() => {
-              const isInitialized = isLibraClientInitialized();
-              if (isInitialized) {
-                const config = getLibraClientConfig();
-=======
           {/* Account Management */}
           <SectionContainer title="Account Management">
             <ActionButton
@@ -271,7 +216,6 @@
               text="Log App State"
               onPress={() => {
                 logAppState();
->>>>>>> 6c5b863f
                 showAlert(
                   "Debug",
                   "App state has been logged to console. Check your development tools.",
@@ -279,6 +223,14 @@
               }}
               style={{ marginTop: 10 }}
               accessibilityLabel="Log current app state to console"
+            />
+            <ActionButton
+              text="Error Logs"
+              onPress={() => {
+                router.navigate("./error-logs");
+              }}
+              style={{ marginTop: 10 }}
+              accessibilityLabel="View application error logs"
             />
             <ActionButton
               text="LibraClient Config"
