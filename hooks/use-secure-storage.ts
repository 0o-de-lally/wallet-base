--- conflicted
+++ resolved
@@ -1,9 +1,5 @@
-<<<<<<< HEAD
-import { useState } from "react";
-=======
 import { useState, useRef } from "react";
 import { Alert } from "react-native";
->>>>>>> 11b6a075
 import {
   saveValue,
   getValue,
@@ -30,14 +26,11 @@
   const [currentAction, setCurrentAction] = useState<
     "save" | "retrieve" | "delete" | null
   >(null);
-<<<<<<< HEAD
   const [errorModalVisible, setErrorModalVisible] = useState(false);
   const [errorMessage, setErrorMessage] = useState("");
   const [successModalVisible, setSuccessModalVisible] = useState(false);
   const [successMessage, setSuccessMessage] = useState("");
-=======
   const oldPinRef = useRef<string>("");
->>>>>>> 11b6a075
 
   const requestPinForAction = (action: "save" | "retrieve" | "delete") => {
     setCurrentAction(action);
@@ -278,7 +271,6 @@
     setPinModalVisible,
     handlePinVerified,
     currentAction,
-<<<<<<< HEAD
     // For modals
     errorModalVisible,
     setErrorModalVisible,
@@ -286,9 +278,7 @@
     successModalVisible,
     setSuccessModalVisible,
     successMessage,
-=======
     oldPinRef,
     reEncryptSecrets,
->>>>>>> 11b6a075
   };
 }