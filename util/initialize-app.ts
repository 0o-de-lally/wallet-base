import { appConfig, maybeInitializeDefaultProfile } from "./app-config-store";
import { initializeRevealController } from "./reveal-controller";
<<<<<<< HEAD
import { initializeLibraClient } from "./libra-client";
=======
import { resetAppToCleanState } from "./clear-storage-controller";
import { SHOULD_RESET_APP_DATA } from "./environment";
>>>>>>> 79fa807e
import {
  hasHardwareAsync,
  isEnrolledAsync,
  supportedAuthenticationTypesAsync,
} from "expo-local-authentication";

// Session-level flag to track if reset has already been performed
let hasResetInThisSession = false;

/**
 * Resets the session flag to allow another reset in the current session.
 * This is primarily for testing/debugging purposes.
 */
export function resetSessionFlag(): void {
  hasResetInThisSession = false;
  console.log("Session reset flag cleared - reset can be performed again");
}

/**
 * Returns whether a reset has been performed in the current session.
 */
export function hasPerformedResetInSession(): boolean {
  return hasResetInThisSession;
}

/**
 * Initializes the application by ensuring the configuration is properly loaded.
 * This function should be called once when the application starts.
 */
export async function initializeApp() {
  try {
    // Check if we should reset app data based on environment variable
    // Only reset once per session to avoid infinite loops
    if (SHOULD_RESET_APP_DATA && !hasResetInThisSession) {
      console.log(
        "EXPO_PUBLIC_RESET_APP_DATA is set - resetting app to clean state (once per session)",
      );
      await resetAppToCleanState();
      hasResetInThisSession = true;
      console.log("App reset completed - continuing with initialization");
    } else if (SHOULD_RESET_APP_DATA && hasResetInThisSession) {
      console.log(
        "Reset already performed in this session - skipping duplicate reset",
      );
    }

    // Check if biometric authentication is available
    const hasHardware = await hasHardwareAsync();
    console.log("Biometric hardware available:", hasHardware);

    // Prepare local authentication if available
    if (hasHardware) {
      const isEnrolled = await isEnrolledAsync();
      console.log("Biometrics enrolled:", isEnrolled);

      if (isEnrolled) {
        // Pre-warm the biometric subsystem
        supportedAuthenticationTypesAsync();
      }
    }

    // Wait for persistence to load (allow some time for hydration)
    await new Promise((resolve) => setTimeout(resolve, 100));

    // Check if we have any profiles after persistence has loaded
    const profiles = appConfig.profiles.get();
    const profileCount = Object.keys(profiles).length;

    // Only initialize a default profile if we truly have no profiles
    if (profileCount === 0) {
      // Log the state before initialization
      console.log("Before initialization:", JSON.stringify(appConfig.get()));

      maybeInitializeDefaultProfile();

      // Log the state after initialization
      console.log("After initialization:", JSON.stringify(appConfig.get()));
    }

    // Verify active account validity
    const activeAccountId = appConfig.activeAccountId.get();
    if (activeAccountId !== null) {
      // Check if this account actually exists in any profile
      let accountExists = false;

      for (const profileName in profiles) {
        const profile = profiles[profileName];
        if (profile.accounts.some((acc) => acc.id === activeAccountId)) {
          accountExists = true;
          break;
        }
      }

      if (!accountExists) {
        console.log("Active account doesn't exist, resetting");
        appConfig.activeAccountId.set(null);
      }
    }

    // Initialize reveal controller and cleanup expired schedules
    initializeRevealController();

    // Initialize global LibraClient instance
    try {
      initializeLibraClient();
      console.log("Global LibraClient initialized successfully");
    } catch (error) {
      console.error("Failed to initialize LibraClient:", error);
      // Don't fail app initialization if LibraClient fails
      // It can be initialized later when needed
    }

    return true;
  } catch (error) {
    console.error("Failed to initialize app:", error);
    return false;
  }
}<|MERGE_RESOLUTION|>--- conflicted
+++ resolved
@@ -1,11 +1,8 @@
 import { appConfig, maybeInitializeDefaultProfile } from "./app-config-store";
 import { initializeRevealController } from "./reveal-controller";
-<<<<<<< HEAD
 import { initializeLibraClient } from "./libra-client";
-=======
 import { resetAppToCleanState } from "./clear-storage-controller";
 import { SHOULD_RESET_APP_DATA } from "./environment";
->>>>>>> 79fa807e
 import {
   hasHardwareAsync,
   isEnrolledAsync,
