--- conflicted
+++ resolved
@@ -13,13 +13,6 @@
 /**
  * Categorizes error types for better handling
  */
-<<<<<<< HEAD
-function categorizeError(error: any): {
-  type: "network" | "api" | "timeout" | "unknown";
-  shouldLog: boolean;
-} {
-  const errorMessage = error?.message || error?.toString() || "";
-=======
 function categorizeError(error: unknown): {
   type: "network" | "api" | "timeout" | "unknown";
   shouldLog: boolean;
@@ -31,7 +24,6 @@
       ? String(error)
       : "") ||
     "";
->>>>>>> 47917dcc
 
   // Network timeout or connection errors (common and expected)
   if (
